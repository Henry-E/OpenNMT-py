import torch.nn as nn
import torch.nn.functional as F
import torch
import torch.cuda

import onmt
from onmt.Utils import aeq


class CopyGenerator(nn.Module):
    """
    Generator module that additionally considers copying
    words directly from the source.
    """
    def __init__(self, opt, src_dict, tgt_dict):
        super(CopyGenerator, self).__init__()
        self.linear = nn.Linear(opt.rnn_size, len(tgt_dict))
        self.linear_copy = nn.Linear(opt.rnn_size, 1)
        self.src_dict = src_dict
        self.tgt_dict = tgt_dict

    def forward(self, hidden, attn, src_map):
        """
        Computes p(w) = p(z=1) p_{copy}(w|z=0)  +  p(z=0) * p_{softmax}(w|z=0)
        """
        # CHECKS
        batch_by_tlen, _ = hidden.size()
        batch_by_tlen_, slen = attn.size()
        slen_, batch, cvocab = src_map.size()
        aeq(batch_by_tlen, batch_by_tlen_)
        aeq(slen, slen_)

        # Original probabilities.
        logits = self.linear(hidden)
        logits[:, self.tgt_dict.stoi[onmt.IO.PAD_WORD]] = -float('inf')
        prob = F.softmax(logits)

        # Probability of copying p(z=1) batch.
        copy = F.sigmoid(self.linear_copy(hidden))

        # Probibility of not copying: p_{word}(w) * (1 - p(z))
        out_prob = torch.mul(prob,  1 - copy.expand_as(prob))
        mul_attn = torch.mul(attn, copy.expand_as(attn))
        copy_prob = torch.bmm(mul_attn.view(-1, batch, slen)
                              .transpose(0, 1),
                              src_map.transpose(0, 1)).transpose(0, 1)
        copy_prob = copy_prob.contiguous().view(-1, cvocab)
        return torch.cat([out_prob, copy_prob], 1)


class CopyGeneratorCriterion(object):
    def __init__(self, vocab_size, force_copy, pad, eps=1e-20):
        self.force_copy = force_copy
        self.eps = eps
        self.offset = vocab_size
        self.pad = pad

    def __call__(self, scores, align, target):
        align = align.view(-1)

        # Copy prob.
        out = scores.gather(1, align.view(-1, 1) + self.offset) \
                    .view(-1).mul(align.ne(0).float())
        tmp = scores.gather(1, target.view(-1, 1)).view(-1)

        # Regular prob (no unks and unks that can't be copied)
        if not self.force_copy:
            out = out + self.eps + tmp.mul(target.ne(0).float()) + \
                  tmp.mul(align.eq(0).float()).mul(target.eq(0).float())
        else:
            # Forced copy.
            out = out + self.eps + tmp.mul(align.eq(0).float())

        # Drop padding.
        loss = -out.log().mul(target.ne(self.pad).float()).sum()
        return loss


class CopyGeneratorLossCompute(onmt.Loss.LossComputeBase):
    """
    Copy Generator Loss Computation.
    """
    def __init__(self, generator, tgt_vocab, dataset,
                 force_copy, eps=1e-20):
        super(CopyGeneratorLossCompute, self).__init__(generator, tgt_vocab)

        self.dataset = dataset
        self.force_copy = force_copy
        self.criterion = CopyGeneratorCriterion(len(tgt_vocab), force_copy,
                                                self.padding_idx)

<<<<<<< HEAD
    def compute_loss(self, batch, output, target, copy_attn, align, **kwargs):
=======
    def make_shard_state(self, batch, output, range_, attns):
        """ See base class for args description. """
        if getattr(batch, "alignment", None) is None:
            raise AssertionError("using -copy_attn you need to pass in "
                                 "-dynamic_dict during preprocess stage.")

        return {
            "output": output,
            "target": batch.tgt[range_[0] + 1: range_[1]],
            "copy_attn": attns.get("copy"),
            "align": batch.alignment[range_[0] + 1: range_[1]]
        }

    def compute_loss(self, batch, output, target, copy_attn, align):
>>>>>>> 771b7411
        """
        Compute the loss. The args must match self.make_shard_state().
        Args:
            batch: the current batch.
            output: the predict output from the model.
            target: the validate target to compare output with.
            copy_attn: the copy attention value.
            align: the align info.
        """
        target = target.view(-1)
        align = align.view(-1)
        scores = self.generator(self.bottle(output),
                                self.bottle(copy_attn),
                                batch.src_map)

        loss = self.criterion(scores, align, target)

        scores_data = scores.data.clone()
        scores_data = self.dataset.collapse_copy_scores(
                self.unbottle(scores_data, batch.batch_size),
                batch, self.tgt_vocab)
        scores_data = self.bottle(scores_data)

        # Correct target is copy when only option.
        # TODO: replace for loop with masking or boolean indexing
        target_data = target.data.clone()
        for i in range(target_data.size(0)):
            if target_data[i] == 0 and align.data[i] != 0:
                target_data[i] = align.data[i] + len(self.tgt_vocab)

        # Coverage loss term.
        loss_data = loss.data.clone()

        stats = self.stats(loss_data, scores_data, target_data)

        return loss, stats<|MERGE_RESOLUTION|>--- conflicted
+++ resolved
@@ -89,9 +89,6 @@
         self.criterion = CopyGeneratorCriterion(len(tgt_vocab), force_copy,
                                                 self.padding_idx)
 
-<<<<<<< HEAD
-    def compute_loss(self, batch, output, target, copy_attn, align, **kwargs):
-=======
     def make_shard_state(self, batch, output, range_, attns):
         """ See base class for args description. """
         if getattr(batch, "alignment", None) is None:
@@ -106,7 +103,6 @@
         }
 
     def compute_loss(self, batch, output, target, copy_attn, align):
->>>>>>> 771b7411
         """
         Compute the loss. The args must match self.make_shard_state().
         Args:
